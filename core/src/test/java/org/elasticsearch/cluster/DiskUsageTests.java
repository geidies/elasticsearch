/*
 * Licensed to Elasticsearch under one or more contributor
 * license agreements. See the NOTICE file distributed with
 * this work for additional information regarding copyright
 * ownership. Elasticsearch licenses this file to you under
 * the Apache License, Version 2.0 (the "License"); you may
 * not use this file except in compliance with the License.
 * You may obtain a copy of the License at
 *
 *    http://www.apache.org/licenses/LICENSE-2.0
 *
 * Unless required by applicable law or agreed to in writing,
 * software distributed under the License is distributed on an
 * "AS IS" BASIS, WITHOUT WARRANTIES OR CONDITIONS OF ANY
 * KIND, either express or implied.  See the License for the
 * specific language governing permissions and limitations
 * under the License.
 */

package org.elasticsearch.cluster;

import org.elasticsearch.Version;
import org.elasticsearch.action.admin.cluster.node.stats.NodeStats;
import org.elasticsearch.action.admin.indices.stats.CommonStats;
import org.elasticsearch.action.admin.indices.stats.ShardStats;
import org.elasticsearch.cluster.node.DiscoveryNode;
import org.elasticsearch.cluster.routing.ShardRouting;
import org.elasticsearch.cluster.routing.ShardRoutingHelper;
import org.elasticsearch.cluster.routing.UnassignedInfo;
import org.elasticsearch.common.collect.ImmutableOpenMap;
import org.elasticsearch.common.transport.DummyTransportAddress;
import org.elasticsearch.index.Index;
import org.elasticsearch.index.shard.ShardPath;
import org.elasticsearch.index.store.StoreStats;
import org.elasticsearch.monitor.fs.FsInfo;
import org.elasticsearch.test.ESTestCase;

import java.nio.file.Path;

import static org.hamcrest.Matchers.equalTo;

public class DiskUsageTests extends ESTestCase {
    public void testDiskUsageCalc() {
        DiskUsage du = new DiskUsage("node1", "n1", "random", 100, 40);
        assertThat(du.getFreeDiskAsPercentage(), equalTo(40.0));
        assertThat(du.getUsedDiskAsPercentage(), equalTo(100.0 - 40.0));
        assertThat(du.getFreeBytes(), equalTo(40L));
        assertThat(du.getUsedBytes(), equalTo(60L));
        assertThat(du.getTotalBytes(), equalTo(100L));

        // Test that DiskUsage handles invalid numbers, as reported by some
        // filesystems (ZFS & NTFS)
        DiskUsage du2 = new DiskUsage("node1", "n1", "random", 100, 101);
        assertThat(du2.getFreeDiskAsPercentage(), equalTo(101.0));
        assertThat(du2.getFreeBytes(), equalTo(101L));
        assertThat(du2.getUsedBytes(), equalTo(-1L));
        assertThat(du2.getTotalBytes(), equalTo(100L));

        DiskUsage du3 = new DiskUsage("node1", "n1", "random", -1, -1);
        assertThat(du3.getFreeDiskAsPercentage(), equalTo(100.0));
        assertThat(du3.getFreeBytes(), equalTo(-1L));
        assertThat(du3.getUsedBytes(), equalTo(0L));
        assertThat(du3.getTotalBytes(), equalTo(-1L));

        DiskUsage du4 = new DiskUsage("node1", "n1", "random", 0, 0);
        assertThat(du4.getFreeDiskAsPercentage(), equalTo(100.0));
        assertThat(du4.getFreeBytes(), equalTo(0L));
        assertThat(du4.getUsedBytes(), equalTo(0L));
        assertThat(du4.getTotalBytes(), equalTo(0L));
    }

    public void testRandomDiskUsage() {
        int iters = scaledRandomIntBetween(1000, 10000);
        for (int i = 1; i < iters; i++) {
            long total = between(Integer.MIN_VALUE, Integer.MAX_VALUE);
            long free = between(Integer.MIN_VALUE, Integer.MAX_VALUE);
            DiskUsage du = new DiskUsage("random", "random", "random", total, free);
            if (total == 0) {
                assertThat(du.getFreeBytes(), equalTo(free));
                assertThat(du.getTotalBytes(), equalTo(0L));
                assertThat(du.getUsedBytes(), equalTo(-free));
                assertThat(du.getFreeDiskAsPercentage(), equalTo(100.0));
                assertThat(du.getUsedDiskAsPercentage(), equalTo(0.0));
            } else {
                assertThat(du.getFreeBytes(), equalTo(free));
                assertThat(du.getTotalBytes(), equalTo(total));
                assertThat(du.getUsedBytes(), equalTo(total - free));
                assertThat(du.getFreeDiskAsPercentage(), equalTo(100.0 * ((double) free / total)));
                assertThat(du.getUsedDiskAsPercentage(), equalTo(100.0 - (100.0 * ((double) free / total))));
            }
        }
    }

    public void testFillShardLevelInfo() {
<<<<<<< HEAD
        ShardRouting test_0 = ShardRouting.newUnassigned("test", 0, null, 1, false, new UnassignedInfo(UnassignedInfo.Reason.INDEX_CREATED, "foo"));
=======
        final Index index = new Index("test", "_na_");
        ShardRouting test_0 = ShardRouting.newUnassigned(index, 0, null, false, new UnassignedInfo(UnassignedInfo.Reason.INDEX_CREATED, "foo"));
>>>>>>> b5aee207
        ShardRoutingHelper.initialize(test_0, "node1");
        ShardRoutingHelper.moveToStarted(test_0);
        Path test0Path = createTempDir().resolve("indices").resolve("test").resolve("0");
        CommonStats commonStats0 = new CommonStats();
        commonStats0.store = new StoreStats(100, 1);
<<<<<<< HEAD
        ShardRouting test_1 = ShardRouting.newUnassigned("test", 1, null, 1, false, new UnassignedInfo(UnassignedInfo.Reason.INDEX_CREATED, "foo"));
=======
        ShardRouting test_1 = ShardRouting.newUnassigned(index, 1, null, false, new UnassignedInfo(UnassignedInfo.Reason.INDEX_CREATED, "foo"));
>>>>>>> b5aee207
        ShardRoutingHelper.initialize(test_1, "node2");
        ShardRoutingHelper.moveToStarted(test_1);
        Path test1Path = createTempDir().resolve("indices").resolve("test").resolve("1");
        CommonStats commonStats1 = new CommonStats();
        commonStats1.store = new StoreStats(1000, 1);
        ShardStats[] stats = new ShardStats[]{
                new ShardStats(test_0, new ShardPath(false, test0Path, test0Path, "0xdeadbeef", test_0.shardId()), commonStats0, null, null),
                new ShardStats(test_1, new ShardPath(false, test1Path, test1Path, "0xdeadbeef", test_1.shardId()), commonStats1, null, null)
        };
        ImmutableOpenMap.Builder<String, Long> shardSizes = ImmutableOpenMap.builder();
        ImmutableOpenMap.Builder<ShardRouting, String> routingToPath = ImmutableOpenMap.builder();
        InternalClusterInfoService.buildShardLevelInfo(logger, stats, shardSizes, routingToPath);
        assertEquals(2, shardSizes.size());
        assertTrue(shardSizes.containsKey(ClusterInfo.shardIdentifierFromRouting(test_0)));
        assertTrue(shardSizes.containsKey(ClusterInfo.shardIdentifierFromRouting(test_1)));
        assertEquals(100L, shardSizes.get(ClusterInfo.shardIdentifierFromRouting(test_0)).longValue());
        assertEquals(1000L, shardSizes.get(ClusterInfo.shardIdentifierFromRouting(test_1)).longValue());

        assertEquals(2, routingToPath.size());
        assertTrue(routingToPath.containsKey(test_0));
        assertTrue(routingToPath.containsKey(test_1));
        assertEquals(test0Path.getParent().getParent().getParent().toAbsolutePath().toString(), routingToPath.get(test_0));
        assertEquals(test1Path.getParent().getParent().getParent().toAbsolutePath().toString(), routingToPath.get(test_1));
    }

    public void testFillDiskUsage() {
        ImmutableOpenMap.Builder<String, DiskUsage> newLeastAvaiableUsages = ImmutableOpenMap.builder();
        ImmutableOpenMap.Builder<String, DiskUsage> newMostAvaiableUsages = ImmutableOpenMap.builder();
        FsInfo.Path[] node1FSInfo =  new FsInfo.Path[] {
                new FsInfo.Path("/middle", "/dev/sda", 100, 90, 80),
                new FsInfo.Path("/least", "/dev/sdb", 200, 190, 70),
                new FsInfo.Path("/most", "/dev/sdc", 300, 290, 280),
        };
        FsInfo.Path[] node2FSInfo = new FsInfo.Path[]{
                new FsInfo.Path("/least_most", "/dev/sda", 100, 90, 80),
        };

        FsInfo.Path[] node3FSInfo = new FsInfo.Path[]{
                new FsInfo.Path("/least", "/dev/sda", 100, 90, 70),
                new FsInfo.Path("/most", "/dev/sda", 100, 90, 80),
        };
        NodeStats[] nodeStats = new NodeStats[]{
                new NodeStats(new DiscoveryNode("node_1", DummyTransportAddress.INSTANCE, Version.CURRENT), 0,
                        null,null,null,null,null,new FsInfo(0, node1FSInfo), null,null,null,null,null),
                new NodeStats(new DiscoveryNode("node_2", DummyTransportAddress.INSTANCE, Version.CURRENT), 0,
                        null,null,null,null,null, new FsInfo(0, node2FSInfo), null,null,null,null,null),
                new NodeStats(new DiscoveryNode("node_3", DummyTransportAddress.INSTANCE, Version.CURRENT), 0,
                        null,null,null,null,null, new FsInfo(0, node3FSInfo), null,null,null,null,null)
        };
        InternalClusterInfoService.fillDiskUsagePerNode(logger, nodeStats, newLeastAvaiableUsages, newMostAvaiableUsages);
        DiskUsage leastNode_1 = newLeastAvaiableUsages.get("node_1");
        DiskUsage mostNode_1 = newMostAvaiableUsages.get("node_1");
        assertDiskUsage(mostNode_1, node1FSInfo[2]);
        assertDiskUsage(leastNode_1, node1FSInfo[1]);

        DiskUsage leastNode_2 = newLeastAvaiableUsages.get("node_2");
        DiskUsage mostNode_2 = newMostAvaiableUsages.get("node_2");
        assertDiskUsage(leastNode_2, node2FSInfo[0]);
        assertDiskUsage(mostNode_2, node2FSInfo[0]);

        DiskUsage leastNode_3 = newLeastAvaiableUsages.get("node_3");
        DiskUsage mostNode_3 = newMostAvaiableUsages.get("node_3");
        assertDiskUsage(leastNode_3, node3FSInfo[0]);
        assertDiskUsage(mostNode_3, node3FSInfo[1]);
    }

    public void testFillDiskUsageSomeInvalidValues() {
        ImmutableOpenMap.Builder<String, DiskUsage> newLeastAvailableUsages = ImmutableOpenMap.builder();
        ImmutableOpenMap.Builder<String, DiskUsage> newMostAvailableUsages = ImmutableOpenMap.builder();
        FsInfo.Path[] node1FSInfo =  new FsInfo.Path[] {
                new FsInfo.Path("/middle", "/dev/sda", 100, 90, 80),
                new FsInfo.Path("/least", "/dev/sdb", -1, -1, -1),
                new FsInfo.Path("/most", "/dev/sdc", 300, 290, 280),
        };
        FsInfo.Path[] node2FSInfo = new FsInfo.Path[] {
                new FsInfo.Path("/least_most", "/dev/sda", -2, -1, -1),
        };

        FsInfo.Path[] node3FSInfo =  new FsInfo.Path[] {
                new FsInfo.Path("/most", "/dev/sda", 100, 90, 70),
                new FsInfo.Path("/least", "/dev/sda", 10, -8, 0),
        };
        NodeStats[] nodeStats = new NodeStats[] {
                new NodeStats(new DiscoveryNode("node_1", DummyTransportAddress.INSTANCE, Version.CURRENT), 0,
                        null,null,null,null,null,new FsInfo(0, node1FSInfo), null,null,null,null,null),
                new NodeStats(new DiscoveryNode("node_2", DummyTransportAddress.INSTANCE, Version.CURRENT), 0,
                        null,null,null,null,null, new FsInfo(0, node2FSInfo), null,null,null,null,null),
                new NodeStats(new DiscoveryNode("node_3", DummyTransportAddress.INSTANCE, Version.CURRENT), 0,
                        null,null,null,null,null, new FsInfo(0, node3FSInfo), null,null,null,null,null)
        };
        InternalClusterInfoService.fillDiskUsagePerNode(logger, nodeStats, newLeastAvailableUsages, newMostAvailableUsages);
        DiskUsage leastNode_1 = newLeastAvailableUsages.get("node_1");
        DiskUsage mostNode_1 = newMostAvailableUsages.get("node_1");
        assertNull("node1 should have been skipped", leastNode_1);
        assertDiskUsage(mostNode_1, node1FSInfo[2]);

        DiskUsage leastNode_2 = newLeastAvailableUsages.get("node_2");
        DiskUsage mostNode_2 = newMostAvailableUsages.get("node_2");
        assertNull("node2 should have been skipped", leastNode_2);
        assertNull("node2 should have been skipped", mostNode_2);

        DiskUsage leastNode_3 = newLeastAvailableUsages.get("node_3");
        DiskUsage mostNode_3 = newMostAvailableUsages.get("node_3");
        assertDiskUsage(leastNode_3, node3FSInfo[1]);
        assertDiskUsage(mostNode_3, node3FSInfo[0]);
    }

    private void assertDiskUsage(DiskUsage usage, FsInfo.Path path) {
        assertNotNull(usage);
        assertNotNull(path);
        assertEquals(usage.toString(), usage.getPath(), path.getPath());
        assertEquals(usage.toString(), usage.getTotalBytes(), path.getTotal().bytes());
        assertEquals(usage.toString(), usage.getFreeBytes(), path.getAvailable().bytes());

    }
}<|MERGE_RESOLUTION|>--- conflicted
+++ resolved
@@ -92,22 +92,14 @@
     }
 
     public void testFillShardLevelInfo() {
-<<<<<<< HEAD
-        ShardRouting test_0 = ShardRouting.newUnassigned("test", 0, null, 1, false, new UnassignedInfo(UnassignedInfo.Reason.INDEX_CREATED, "foo"));
-=======
         final Index index = new Index("test", "_na_");
-        ShardRouting test_0 = ShardRouting.newUnassigned(index, 0, null, false, new UnassignedInfo(UnassignedInfo.Reason.INDEX_CREATED, "foo"));
->>>>>>> b5aee207
+        ShardRouting test_0 = ShardRouting.newUnassigned(index, 0, null, 1, false, new UnassignedInfo(UnassignedInfo.Reason.INDEX_CREATED, "foo"));
         ShardRoutingHelper.initialize(test_0, "node1");
         ShardRoutingHelper.moveToStarted(test_0);
         Path test0Path = createTempDir().resolve("indices").resolve("test").resolve("0");
         CommonStats commonStats0 = new CommonStats();
         commonStats0.store = new StoreStats(100, 1);
-<<<<<<< HEAD
-        ShardRouting test_1 = ShardRouting.newUnassigned("test", 1, null, 1, false, new UnassignedInfo(UnassignedInfo.Reason.INDEX_CREATED, "foo"));
-=======
-        ShardRouting test_1 = ShardRouting.newUnassigned(index, 1, null, false, new UnassignedInfo(UnassignedInfo.Reason.INDEX_CREATED, "foo"));
->>>>>>> b5aee207
+        ShardRouting test_1 = ShardRouting.newUnassigned(index, 1, null, 1, false, new UnassignedInfo(UnassignedInfo.Reason.INDEX_CREATED, "foo"));
         ShardRoutingHelper.initialize(test_1, "node2");
         ShardRoutingHelper.moveToStarted(test_1);
         Path test1Path = createTempDir().resolve("indices").resolve("test").resolve("1");
